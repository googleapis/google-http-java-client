/*
 * Copyright 2019 Google LLC
 *
 * Licensed under the Apache License, Version 2.0 (the "License"); you may not use this file except
 * in compliance with the License. You may obtain a copy of the License at
 *
 * http://www.apache.org/licenses/LICENSE-2.0
 *
 * Unless required by applicable law or agreed to in writing, software distributed under the License
 * is distributed on an "AS IS" BASIS, WITHOUT WARRANTIES OR CONDITIONS OF ANY KIND, either express
 * or implied. See the License for the specific language governing permissions and limitations under
 * the License.
 */

package com.google.api.client.http.apache.v2;

import static org.junit.Assert.assertEquals;
import static org.junit.Assert.assertNotNull;
import static org.junit.Assert.assertTrue;
import static org.junit.Assert.fail;
import static org.mockito.Matchers.any;
import static org.mockito.Mockito.mock;
import static org.mockito.Mockito.when;

import com.google.api.client.http.GenericUrl;
<<<<<<< HEAD
import com.google.api.client.http.HttpTransport;
=======
>>>>>>> 125451df
import com.google.api.client.http.LowLevelHttpResponse;
import com.google.api.client.util.ByteArrayStreamingContent;
import com.sun.net.httpserver.HttpExchange;
import com.sun.net.httpserver.HttpHandler;
import com.sun.net.httpserver.HttpServer;
import java.io.IOException;
import java.io.OutputStream;
import java.net.InetSocketAddress;
import java.nio.charset.StandardCharsets;
import java.util.Random;
import java.util.concurrent.atomic.AtomicBoolean;
import java.util.concurrent.atomic.AtomicInteger;
import org.apache.http.Header;
import org.apache.http.HttpClientConnection;
import org.apache.http.HttpException;
import org.apache.http.HttpRequest;
import org.apache.http.HttpRequestInterceptor;
import org.apache.http.HttpResponse;
import org.apache.http.HttpVersion;
import org.apache.http.client.HttpClient;
import org.apache.http.client.methods.HttpUriRequest;
import org.apache.http.conn.HttpHostConnectException;
import org.apache.http.impl.client.HttpClients;
import org.apache.http.message.BasicHttpResponse;
import org.apache.http.protocol.HttpContext;
import org.apache.http.protocol.HttpRequestExecutor;
import org.junit.Test;

/**
 * Tests {@link ApacheHttpTransport}.
 *
 * @author Yaniv Inbar
 */
public class ApacheHttpTransportTest {

  @Test
  public void testApacheHttpTransport() {
    ApacheHttpTransport transport = new ApacheHttpTransport();
    checkHttpTransport(transport);
  }

  @Test
  public void testApacheHttpTransportWithParam() {
    ApacheHttpTransport transport = new ApacheHttpTransport(HttpClients.custom().build());
    checkHttpTransport(transport);
  }

  @Test
  public void testNewDefaultHttpClient() {
    HttpClient client = ApacheHttpTransport.newDefaultHttpClient();
    checkHttpClient(client);
  }

  private void checkHttpTransport(ApacheHttpTransport transport) {
    assertNotNull(transport);
    HttpClient client = transport.getHttpClient();
    checkHttpClient(client);
  }

  private void checkHttpClient(HttpClient client) {
    assertNotNull(client);
    // TODO(chingor): Is it possible to test this effectively? The newer HttpClient implementations
    // are read-only and we're testing that we built the client with the right configuration
  }

  @Test
  public void testRequestsWithContent() throws IOException {
    HttpClient mockClient = mock(HttpClient.class);
    HttpResponse mockResponse = mock(HttpResponse.class);
    when(mockClient.execute(any(HttpUriRequest.class))).thenReturn(mockResponse);

    ApacheHttpTransport transport = new ApacheHttpTransport(mockClient);

    // Test GET.
    subtestUnsupportedRequestsWithContent(
        transport.buildRequest("GET", "http://www.test.url"), "GET");
    // Test DELETE.
    subtestUnsupportedRequestsWithContent(
        transport.buildRequest("DELETE", "http://www.test.url"), "DELETE");
    // Test HEAD.
    subtestUnsupportedRequestsWithContent(
        transport.buildRequest("HEAD", "http://www.test.url"), "HEAD");

    // Test PATCH.
    execute(transport.buildRequest("PATCH", "http://www.test.url"));
    // Test PUT.
    execute(transport.buildRequest("PUT", "http://www.test.url"));
    // Test POST.
    execute(transport.buildRequest("POST", "http://www.test.url"));
    // Test PATCH.
    execute(transport.buildRequest("PATCH", "http://www.test.url"));
  }

  private void subtestUnsupportedRequestsWithContent(ApacheHttpRequest request, String method)
      throws IOException {
    try {
      execute(request);
      fail("expected " + IllegalArgumentException.class);
    } catch (IllegalArgumentException e) {
      // expected
      assertEquals(e.getMessage(),
          "Apache HTTP client does not support " + method + " requests with content.");
    }
  }

  private void execute(ApacheHttpRequest request) throws IOException {
    byte[] bytes = "abc".getBytes(StandardCharsets.UTF_8);
    request.setStreamingContent(new ByteArrayStreamingContent(bytes));
    request.setContentType("text/html");
    request.setContentLength(bytes.length);
    request.execute();
  }

  @Test
  public void testRequestShouldNotFollowRedirects() throws IOException {
    final AtomicInteger requestsAttempted = new AtomicInteger(0);
    HttpRequestExecutor requestExecutor = new HttpRequestExecutor() {
      @Override
      public HttpResponse execute(HttpRequest request, HttpClientConnection connection,
          HttpContext context) throws IOException, HttpException {
        HttpResponse response = new BasicHttpResponse(HttpVersion.HTTP_1_1, 302, null);
        response.addHeader("location", "https://google.com/path");
        requestsAttempted.incrementAndGet();
        return response;
      }
    };
    HttpClient client = HttpClients.custom().setRequestExecutor(requestExecutor).build();
    ApacheHttpTransport transport = new ApacheHttpTransport(client);
    ApacheHttpRequest request = transport.buildRequest("GET", "https://google.com");
    LowLevelHttpResponse response = request.execute();
    assertEquals(1, requestsAttempted.get());
    assertEquals(302, response.getStatusCode());
  }

  @Test
  public void testRequestCanSetHeaders() {
    final AtomicBoolean interceptorCalled = new AtomicBoolean(false);
    HttpClient client = HttpClients.custom().addInterceptorFirst(new HttpRequestInterceptor() {
      @Override
      public void process(HttpRequest request, HttpContext context)
          throws HttpException, IOException {
        Header header = request.getFirstHeader("foo");
        assertNotNull("Should have found header", header);
        assertEquals("bar", header.getValue());
        interceptorCalled.set(true);
        throw new IOException("cancelling request");
      }
    }).build();

    ApacheHttpTransport transport = new ApacheHttpTransport(client);
    ApacheHttpRequest request = transport.buildRequest("GET", "https://google.com");
    request.addHeader("foo", "bar");
    try {
      LowLevelHttpResponse response = request.execute();
      fail("should not actually make the request");
    } catch (IOException exception) {
      assertEquals("cancelling request", exception.getMessage());
    }
    assertTrue("Expected to have called our test interceptor", interceptorCalled.get());
  }

<<<<<<< HEAD
  @Test(timeout = 1000L)
  public void testConnectTimeout() {
    HttpTransport httpTransport = new ApacheHttpTransport();
    GenericUrl url = new GenericUrl("http://google.com:81");
    try {
      httpTransport.createRequestFactory().buildGetRequest(url).setConnectTimeout(10).execute();
      fail("should have thrown an exception");
    } catch (HttpHostConnectException expected) {
      // expected
    } catch (IOException e) {
      fail("unexpected IOException: " + e.getClass().getName());
    }
=======
  @Test
  public void testNormalizedUrl() throws IOException {
    HttpServer server = HttpServer.create(new InetSocketAddress(0), 0);
    server.createContext(
        "/",
        new HttpHandler() {
          @Override
          public void handle(HttpExchange httpExchange) throws IOException {
            byte[] response = httpExchange.getRequestURI().toString().getBytes();
            httpExchange.sendResponseHeaders(200, response.length);
            try (OutputStream out = httpExchange.getResponseBody()) {
              out.write(response);
            }
          }
        });
    server.start();

    ApacheHttpTransport transport = new ApacheHttpTransport();
    GenericUrl testUrl = new GenericUrl("http://localhost/foo//bar");
    testUrl.setPort(server.getAddress().getPort());
    com.google.api.client.http.HttpResponse response =
        transport
            .createRequestFactory()
            .buildGetRequest(testUrl)
            .execute();
    assertEquals(200, response.getStatusCode());
    assertEquals("/foo//bar", response.parseAsString());
>>>>>>> 125451df
  }
}<|MERGE_RESOLUTION|>--- conflicted
+++ resolved
@@ -23,10 +23,7 @@
 import static org.mockito.Mockito.when;
 
 import com.google.api.client.http.GenericUrl;
-<<<<<<< HEAD
 import com.google.api.client.http.HttpTransport;
-=======
->>>>>>> 125451df
 import com.google.api.client.http.LowLevelHttpResponse;
 import com.google.api.client.util.ByteArrayStreamingContent;
 import com.sun.net.httpserver.HttpExchange;
@@ -188,7 +185,6 @@
     assertTrue("Expected to have called our test interceptor", interceptorCalled.get());
   }
 
-<<<<<<< HEAD
   @Test(timeout = 1000L)
   public void testConnectTimeout() {
     HttpTransport httpTransport = new ApacheHttpTransport();
@@ -201,7 +197,8 @@
     } catch (IOException e) {
       fail("unexpected IOException: " + e.getClass().getName());
     }
-=======
+  }
+
   @Test
   public void testNormalizedUrl() throws IOException {
     HttpServer server = HttpServer.create(new InetSocketAddress(0), 0);
@@ -229,6 +226,5 @@
             .execute();
     assertEquals(200, response.getStatusCode());
     assertEquals("/foo//bar", response.parseAsString());
->>>>>>> 125451df
   }
 }