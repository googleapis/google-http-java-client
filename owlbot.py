# Copyright 2021 Google LLC
#
# Licensed under the Apache License, Version 2.0 (the "License");
# you may not use this file except in compliance with the License.
# You may obtain a copy of the License at
#
#     https://www.apache.org/licenses/LICENSE-2.0
#
# Unless required by applicable law or agreed to in writing, software
# distributed under the License is distributed on an "AS IS" BASIS,
# WITHOUT WARRANTIES OR CONDITIONS OF ANY KIND, either express or implied.
# See the License for the specific language governing permissions and
# limitations under the License.

import synthtool as s
from synthtool.languages import java


for library in s.get_staging_dirs():
    # put any special-case replacements here
    s.move(library)

s.remove_staging_dirs()
java.common_templates(
    excludes=[
        "README.md",
        "java.header",
        "checkstyle.xml",
        "license-checks.xml",
        ".github/workflows/samples.yaml",
        ".kokoro/build.sh",
<<<<<<< HEAD
        "renovate.json"
=======
        ".github/workflows/ci.yaml"
>>>>>>> 61fb53c8
    ]
)<|MERGE_RESOLUTION|>--- conflicted
+++ resolved
@@ -29,10 +29,7 @@
         "license-checks.xml",
         ".github/workflows/samples.yaml",
         ".kokoro/build.sh",
-<<<<<<< HEAD
-        "renovate.json"
-=======
+        "renovate.json",
         ".github/workflows/ci.yaml"
->>>>>>> 61fb53c8
     ]
 )