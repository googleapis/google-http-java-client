--- conflicted
+++ resolved
@@ -104,7 +104,15 @@
     }
   }
 
-<<<<<<< HEAD
+  public void testHashCode() {
+    ArrayMap<String, Integer> map = ArrayMap.of();
+    map.set(0, "a", null);
+    map.set(1, null, 1);
+    map.set(2, null, null);
+
+    assertTrue(map.hashCode() > 0);
+  }
+
   public void testIteratorRemove1() {
     ArrayMap<String, String> map = new ArrayMap<String, String>();
     map.put("a", "a");
@@ -151,14 +159,5 @@
     }
     assertEquals(1, map.size());
     assertEquals("b", map.get("b"));
-=======
-  public void testHashCode() {
-    ArrayMap<String, Integer> map = ArrayMap.of();
-    map.set(0, "a", null);
-    map.set(1, null, 1);
-    map.set(2, null, null);
-
-    assertTrue(map.hashCode() > 0);
->>>>>>> 673d732d
   }
 }