/*
 * Copyright (c) 2010 Google Inc.
 *
 * Licensed under the Apache License, Version 2.0 (the "License"); you may not use this file except
 * in compliance with the License. You may obtain a copy of the License at
 *
 * http://www.apache.org/licenses/LICENSE-2.0
 *
 * Unless required by applicable law or agreed to in writing, software distributed under the License
 * is distributed on an "AS IS" BASIS, WITHOUT WARRANTIES OR CONDITIONS OF ANY KIND, either express
 * or implied. See the License for the specific language governing permissions and limitations under
 * the License.
 */

package com.google.api.client.http;

import com.google.api.client.util.Beta;
import com.google.api.client.util.LoggingStreamingContent;
import com.google.api.client.util.ObjectParser;
import com.google.api.client.util.Preconditions;
import com.google.api.client.util.Sleeper;
import com.google.api.client.util.StreamingContent;
import com.google.api.client.util.StringUtils;
import com.google.common.util.concurrent.ThreadFactoryBuilder;
import io.opencensus.common.Scope;
import io.opencensus.contrib.http.util.HttpTraceAttributeConstants;
import io.opencensus.trace.AttributeValue;
import io.opencensus.trace.Span;
import io.opencensus.trace.Tracer;
import java.io.IOException;
import java.io.InputStream;
import java.util.Properties;
import java.util.concurrent.Callable;
import java.util.concurrent.Executor;
import java.util.concurrent.Executors;
import java.util.concurrent.Future;
import java.util.concurrent.FutureTask;
import java.util.logging.Level;
import java.util.logging.Logger;

/**
 * HTTP request.
 *
 * <p>Implementation is not thread-safe.
 *
 * @since 1.0
 * @author Yaniv Inbar
 */
public final class HttpRequest {

  /**
   * Current version of the Google API Client Library for Java.
   *
   * @since 1.8
   */
  public static final String VERSION = getVersion();

  /**
   * User agent suffix for all requests.
   *
   * <p>Includes a {@code "(gzip)"} suffix in case the server -- as Google's servers may do --
   * checks the {@code User-Agent} header to try to detect if the client accepts gzip-encoded
   * responses.
   *
   * @since 1.4
   */
  public static final String USER_AGENT_SUFFIX = "Google-HTTP-Java-Client/" + VERSION + " (gzip)";

  /**
   * The default number of retries that will be allowed to execute before the request will be
   * terminated.
   *
   * @see #getNumberOfRetries
   * @since 1.22
   */
  public static final int DEFAULT_NUMBER_OF_RETRIES = 10;

  /**
   * HTTP request execute interceptor to intercept the start of {@link #execute()} (before executing
   * the HTTP request) or {@code null} for none.
   */
  private HttpExecuteInterceptor executeInterceptor;

  /** HTTP request headers. */
  private HttpHeaders headers = new HttpHeaders();

  /**
   * HTTP response headers.
   *
   * <p>For example, this can be used if you want to use a subclass of {@link HttpHeaders} called
   * MyHeaders to process the response:
   *
   * <pre>
   * static String executeAndGetValueOfSomeCustomHeader(HttpRequest request) {
   * MyHeaders responseHeaders = new MyHeaders();
   * request.responseHeaders = responseHeaders;
   * HttpResponse response = request.execute();
   * return responseHeaders.someCustomHeader;
   * }
   * </pre>
   */
  private HttpHeaders responseHeaders = new HttpHeaders();

  /**
   * The number of retries that will be allowed to execute before the request will be terminated or
   * {@code 0} to not retry requests. Retries occur as a result of either {@link
   * HttpUnsuccessfulResponseHandler} or {@link HttpIOExceptionHandler} which handles abnormal HTTP
   * response or the I/O exception.
   */
  private int numRetries = DEFAULT_NUMBER_OF_RETRIES;

  /**
   * Determines the limit to the content size that will be logged during {@link #execute()}.
   *
   * <p>Content will only be logged if {@link #isLoggingEnabled} is {@code true}.
   *
   * <p>If the content size is greater than this limit then it will not be logged.
   *
   * <p>Can be set to {@code 0} to disable content logging. This is useful for example if content
   * has sensitive data such as authentication information.
   *
   * <p>Defaults to 16KB.
   */
  private int contentLoggingLimit = 0x4000;

  /** Determines whether logging should be enabled for this request. Defaults to {@code true}. */
  private boolean loggingEnabled = true;

  /** Determines whether logging in form of curl commands should be enabled for this request. */
  private boolean curlLoggingEnabled = true;

  /** HTTP request content or {@code null} for none. */
  private HttpContent content;

  /** HTTP transport. */
  private final HttpTransport transport;

  /** HTTP request method or {@code null} for none. */
  private String requestMethod;

  /** HTTP request URL. */
  private GenericUrl url;

  /** Timeout in milliseconds to establish a connection or {@code 0} for an infinite timeout. */
  private int connectTimeout = 20 * 1000;

  /**
   * Timeout in milliseconds to read data from an established connection or {@code 0} for an
   * infinite timeout.
   */
  private int readTimeout = 20 * 1000;

  /** Timeout in milliseconds to set POST/PUT data or {@code 0} for an infinite timeout. */
  private int writeTimeout = 0;

  /** HTTP unsuccessful (non-2XX) response handler or {@code null} for none. */
  private HttpUnsuccessfulResponseHandler unsuccessfulResponseHandler;

  /** HTTP I/O exception handler or {@code null} for none. */
  @Beta private HttpIOExceptionHandler ioExceptionHandler;

  /** HTTP response interceptor or {@code null} for none. */
  private HttpResponseInterceptor responseInterceptor;

  /** Parser used to parse responses. */
  private ObjectParser objectParser;

  /** HTTP content encoding or {@code null} for none. */
  private HttpEncoding encoding;

  /** The {@link BackOffPolicy} to use between retry attempts or {@code null} for none. */
  @Deprecated @Beta private BackOffPolicy backOffPolicy;

  /** Whether to automatically follow redirects ({@code true} by default). */
  private boolean followRedirects = true;

  /** Whether to use raw redirect URLs ({@code false} by default). */
  private boolean useRawRedirectUrls = false;

  /**
   * Whether to throw an exception at the end of {@link #execute()} on an HTTP error code (non-2XX)
   * after all retries and response handlers have been exhausted ({@code true} by default).
   */
  private boolean throwExceptionOnExecuteError = true;

  /**
   * Whether to retry the request if an {@link IOException} is encountered in {@link
   * LowLevelHttpRequest#execute()}.
   */
  @Deprecated @Beta private boolean retryOnExecuteIOException = false;

  /**
   * Whether to not add the suffix {@link #USER_AGENT_SUFFIX} to the User-Agent header.
   *
   * <p>It is {@code false} by default.
   */
  private boolean suppressUserAgentSuffix;

  /** Sleeper. */
  private Sleeper sleeper = Sleeper.DEFAULT;

  /** OpenCensus tracing component. */
  private final Tracer tracer = OpenCensusUtils.getTracer();

  /**
   * Determines whether {@link HttpResponse#getContent()} of this request should return raw input
   * stream or not.
   *
   * <p>It is {@code false} by default.
   */
  private boolean responseReturnRawInputStream = false;

  /**
   * @param transport HTTP transport
   * @param requestMethod HTTP request method or {@code null} for none
   */
  HttpRequest(HttpTransport transport, String requestMethod) {
    this.transport = transport;
    setRequestMethod(requestMethod);
  }

  /**
   * Returns the HTTP transport.
   *
   * @since 1.5
   */
  public HttpTransport getTransport() {
    return transport;
  }

  /**
   * Returns the HTTP request method or {@code null} for none.
   *
   * @since 1.12
   */
  public String getRequestMethod() {
    return requestMethod;
  }

  /**
   * Sets the HTTP request method or {@code null} for none.
   *
   * @since 1.12
   */
  public HttpRequest setRequestMethod(String requestMethod) {
    Preconditions.checkArgument(requestMethod == null || HttpMediaType.matchesToken(requestMethod));
    this.requestMethod = requestMethod;
    return this;
  }

  /**
   * Returns the HTTP request URL.
   *
   * @since 1.5
   */
  public GenericUrl getUrl() {
    return url;
  }

  /**
   * Sets the HTTP request URL.
   *
   * @since 1.5
   */
  public HttpRequest setUrl(GenericUrl url) {
    this.url = Preconditions.checkNotNull(url);
    return this;
  }

  /**
   * Returns the HTTP request content or {@code null} for none.
   *
   * @since 1.5
   */
  public HttpContent getContent() {
    return content;
  }

  /**
   * Sets the HTTP request content or {@code null} for none.
   *
   * @since 1.5
   */
  public HttpRequest setContent(HttpContent content) {
    this.content = content;
    return this;
  }

  /**
   * Returns the HTTP content encoding or {@code null} for none.
   *
   * @since 1.14
   */
  public HttpEncoding getEncoding() {
    return encoding;
  }

  /**
   * Sets the HTTP content encoding or {@code null} for none.
   *
   * @since 1.14
   */
  public HttpRequest setEncoding(HttpEncoding encoding) {
    this.encoding = encoding;
    return this;
  }

  /**
   * {@link Beta} <br>
   * Returns the {@link BackOffPolicy} to use between retry attempts or {@code null} for none.
   *
   * @since 1.7
   * @deprecated (scheduled to be removed in 1.18). {@link
   *     #setUnsuccessfulResponseHandler(HttpUnsuccessfulResponseHandler)} with a new {@link
   *     HttpBackOffUnsuccessfulResponseHandler} instead.
   */
  @Deprecated
  @Beta
  public BackOffPolicy getBackOffPolicy() {
    return backOffPolicy;
  }

  /**
   * {@link Beta} <br>
   * Sets the {@link BackOffPolicy} to use between retry attempts or {@code null} for none.
   *
   * @since 1.7
   * @deprecated (scheduled to be removed in 1.18). Use {@link
   *     #setUnsuccessfulResponseHandler(HttpUnsuccessfulResponseHandler)} with a new {@link
   *     HttpBackOffUnsuccessfulResponseHandler} instead.
   */
  @Deprecated
  @Beta
  public HttpRequest setBackOffPolicy(BackOffPolicy backOffPolicy) {
    this.backOffPolicy = backOffPolicy;
    return this;
  }

  /**
   * Returns the limit to the content size that will be logged during {@link #execute()}.
   *
   * <p>If the content size is greater than this limit then it will not be logged.
   *
   * <p>Content will only be logged if {@link #isLoggingEnabled} is {@code true}.
   *
   * <p>Can be set to {@code 0} to disable content logging. This is useful for example if content
   * has sensitive data such as authentication information.
   *
   * <p>Defaults to 16KB.
   *
   * @since 1.7
   */
  public int getContentLoggingLimit() {
    return contentLoggingLimit;
  }

  /**
   * Set the limit to the content size that will be logged during {@link #execute()}.
   *
   * <p>If the content size is greater than this limit then it will not be logged.
   *
   * <p>Content will only be logged if {@link #isLoggingEnabled} is {@code true}.
   *
   * <p>Can be set to {@code 0} to disable content logging. This is useful for example if content
   * has sensitive data such as authentication information.
   *
   * <p>Defaults to 16KB.
   *
   * @since 1.7
   */
  public HttpRequest setContentLoggingLimit(int contentLoggingLimit) {
    Preconditions.checkArgument(
        contentLoggingLimit >= 0, "The content logging limit must be non-negative.");
    this.contentLoggingLimit = contentLoggingLimit;
    return this;
  }

  /**
   * Returns whether logging should be enabled for this request.
   *
   * <p>Defaults to {@code true}.
   *
   * @since 1.9
   */
  public boolean isLoggingEnabled() {
    return loggingEnabled;
  }

  /**
   * Sets whether logging should be enabled for this request.
   *
   * <p>Defaults to {@code true}.
   *
   * @since 1.9
   */
  public HttpRequest setLoggingEnabled(boolean loggingEnabled) {
    this.loggingEnabled = loggingEnabled;
    return this;
  }

  /**
   * Returns whether logging in form of curl commands is enabled for this request.
   *
   * @since 1.11
   */
  public boolean isCurlLoggingEnabled() {
    return curlLoggingEnabled;
  }

  /**
   * Sets whether logging in form of curl commands should be enabled for this request.
   *
   * <p>Defaults to {@code true}.
   *
   * @since 1.11
   */
  public HttpRequest setCurlLoggingEnabled(boolean curlLoggingEnabled) {
    this.curlLoggingEnabled = curlLoggingEnabled;
    return this;
  }

  /**
   * Returns the timeout in milliseconds to establish a connection or {@code 0} for an infinite
   * timeout.
   *
   * @since 1.5
   */
  public int getConnectTimeout() {
    return connectTimeout;
  }

  /**
   * Sets the timeout in milliseconds to establish a connection or {@code 0} for an infinite
   * timeout.
   *
   * <p>By default it is 20000 (20 seconds).
   *
   * @since 1.5
   */
  public HttpRequest setConnectTimeout(int connectTimeout) {
    Preconditions.checkArgument(connectTimeout >= 0);
    this.connectTimeout = connectTimeout;
    return this;
  }

  /**
   * Returns the timeout in milliseconds to read data from an established connection or {@code 0}
   * for an infinite timeout.
   *
   * <p>By default it is 20000 (20 seconds).
   *
   * @since 1.5
   */
  public int getReadTimeout() {
    return readTimeout;
  }

  /**
   * Sets the timeout in milliseconds to read data from an established connection or {@code 0} for
   * an infinite timeout.
   *
   * @since 1.5
   */
  public HttpRequest setReadTimeout(int readTimeout) {
    Preconditions.checkArgument(readTimeout >= 0);
    this.readTimeout = readTimeout;
    return this;
  }

  /**
   * Returns the timeout in milliseconds to send POST/PUT data or {@code 0} for an infinite timeout.
   *
   * <p>By default it is 0 (infinite).
   *
   * @since 1.27
   */
  public int getWriteTimeout() {
    return writeTimeout;
  }

  /**
   * Sets the timeout in milliseconds to send POST/PUT data or {@code 0} for an infinite timeout.
   *
   * @since 1.27
   */
  public HttpRequest setWriteTimeout(int writeTimeout) {
    Preconditions.checkArgument(writeTimeout >= 0);
    this.writeTimeout = writeTimeout;
    return this;
  }

  /**
   * Returns the HTTP request headers.
   *
   * @since 1.5
   */
  public HttpHeaders getHeaders() {
    return headers;
  }

  /**
   * Sets the HTTP request headers.
   *
   * <p>By default, this is a new unmodified instance of {@link HttpHeaders}.
   *
   * @since 1.5
   */
  public HttpRequest setHeaders(HttpHeaders headers) {
    this.headers = Preconditions.checkNotNull(headers);
    return this;
  }

  /**
   * Returns the HTTP response headers.
   *
   * @since 1.5
   */
  public HttpHeaders getResponseHeaders() {
    return responseHeaders;
  }

  /**
   * Sets the HTTP response headers.
   *
   * <p>By default, this is a new unmodified instance of {@link HttpHeaders}.
   *
   * <p>For example, this can be used if you want to use a subclass of {@link HttpHeaders} called
   * MyHeaders to process the response:
   *
   * <pre>
   * static String executeAndGetValueOfSomeCustomHeader(HttpRequest request) {
   * MyHeaders responseHeaders = new MyHeaders();
   * request.responseHeaders = responseHeaders;
   * HttpResponse response = request.execute();
   * return responseHeaders.someCustomHeader;
   * }
   * </pre>
   *
   * @since 1.5
   */
  public HttpRequest setResponseHeaders(HttpHeaders responseHeaders) {
    this.responseHeaders = Preconditions.checkNotNull(responseHeaders);
    return this;
  }

  /**
   * Returns the HTTP request execute interceptor to intercept the start of {@link #execute()}
   * (before executing the HTTP request) or {@code null} for none.
   *
   * @since 1.5
   */
  public HttpExecuteInterceptor getInterceptor() {
    return executeInterceptor;
  }

  /**
   * Sets the HTTP request execute interceptor to intercept the start of {@link #execute()} (before
   * executing the HTTP request) or {@code null} for none.
   *
   * @since 1.5
   */
  public HttpRequest setInterceptor(HttpExecuteInterceptor interceptor) {
    this.executeInterceptor = interceptor;
    return this;
  }

  /**
   * Returns the HTTP unsuccessful (non-2XX) response handler or {@code null} for none.
   *
   * @since 1.5
   */
  public HttpUnsuccessfulResponseHandler getUnsuccessfulResponseHandler() {
    return unsuccessfulResponseHandler;
  }

  /**
   * Sets the HTTP unsuccessful (non-2XX) response handler or {@code null} for none.
   *
   * @since 1.5
   */
  public HttpRequest setUnsuccessfulResponseHandler(
      HttpUnsuccessfulResponseHandler unsuccessfulResponseHandler) {
    this.unsuccessfulResponseHandler = unsuccessfulResponseHandler;
    return this;
  }

  /**
   * {@link Beta} <br>
   * Returns the HTTP I/O exception handler or {@code null} for none.
   *
   * @since 1.15
   */
  @Beta
  public HttpIOExceptionHandler getIOExceptionHandler() {
    return ioExceptionHandler;
  }

  /**
   * {@link Beta} <br>
   * Sets the HTTP I/O exception handler or {@code null} for none.
   *
   * @since 1.15
   */
  @Beta
  public HttpRequest setIOExceptionHandler(HttpIOExceptionHandler ioExceptionHandler) {
    this.ioExceptionHandler = ioExceptionHandler;
    return this;
  }

  /**
   * Returns the HTTP response interceptor or {@code null} for none.
   *
   * @since 1.13
   */
  public HttpResponseInterceptor getResponseInterceptor() {
    return responseInterceptor;
  }

  /**
   * Sets the HTTP response interceptor or {@code null} for none.
   *
   * @since 1.13
   */
  public HttpRequest setResponseInterceptor(HttpResponseInterceptor responseInterceptor) {
    this.responseInterceptor = responseInterceptor;
    return this;
  }

  /**
   * Returns the number of retries that will be allowed to execute before the request will be
   * terminated or {@code 0} to not retry requests. Retries occur as a result of either {@link
   * HttpUnsuccessfulResponseHandler} or {@link HttpIOExceptionHandler} which handles abnormal HTTP
   * response or the I/O exception.
   *
   * @since 1.5
   */
  public int getNumberOfRetries() {
    return numRetries;
  }

  /**
   * Sets the number of retries that will be allowed to execute before the request will be
   * terminated or {@code 0} to not retry requests. Retries occur as a result of either {@link
   * HttpUnsuccessfulResponseHandler} or {@link HttpIOExceptionHandler} which handles abnormal HTTP
   * response or the I/O exception.
   *
   * <p>The default value is {@link #DEFAULT_NUMBER_OF_RETRIES}.
   *
   * @since 1.5
   */
  public HttpRequest setNumberOfRetries(int numRetries) {
    Preconditions.checkArgument(numRetries >= 0);
    this.numRetries = numRetries;
    return this;
  }

  /**
   * Sets the {@link ObjectParser} used to parse the response to this request or {@code null} for
   * none.
   *
   * <p>This parser will be preferred over any registered HttpParser.
   *
   * @since 1.10
   */
  public HttpRequest setParser(ObjectParser parser) {
    this.objectParser = parser;
    return this;
  }

  /**
   * Returns the {@link ObjectParser} used to parse the response or {@code null} for none.
   *
   * @since 1.10
   */
  public final ObjectParser getParser() {
    return objectParser;
  }

  /**
   * Returns whether to follow redirects automatically.
   *
   * @since 1.6
   */
  public boolean getFollowRedirects() {
    return followRedirects;
  }

  /**
   * Sets whether to follow redirects automatically.
   *
   * <p>The default value is {@code true}.
   *
   * @since 1.6
   */
  public HttpRequest setFollowRedirects(boolean followRedirects) {
    this.followRedirects = followRedirects;
    return this;
  }

  /** Return whether to use raw redirect URLs. */
  public boolean getUseRawRedirectUrls() {
    return useRawRedirectUrls;
  }

  /**
   * Sets whether to use raw redirect URLs.
   *
   * <p>The default value is {@code false}.
   */
  public HttpRequest setUseRawRedirectUrls(boolean useRawRedirectUrls) {
    this.useRawRedirectUrls = useRawRedirectUrls;
    return this;
  }

  /**
   * Returns whether to throw an exception at the end of {@link #execute()} on an HTTP error code
   * (non-2XX) after all retries and response handlers have been exhausted.
   *
   * @since 1.7
   */
  public boolean getThrowExceptionOnExecuteError() {
    return throwExceptionOnExecuteError;
  }

  /**
   * Sets whether to throw an exception at the end of {@link #execute()} on a HTTP error code
   * (non-2XX) after all retries and response handlers have been exhausted.
   *
   * <p>The default value is {@code true}.
   *
   * @since 1.7
   */
  public HttpRequest setThrowExceptionOnExecuteError(boolean throwExceptionOnExecuteError) {
    this.throwExceptionOnExecuteError = throwExceptionOnExecuteError;
    return this;
  }

  /**
   * {@link Beta} <br>
   * Returns whether to retry the request if an {@link IOException} is encountered in {@link
   * LowLevelHttpRequest#execute()}.
   *
   * @since 1.9
   * @deprecated (scheduled to be removed in 1.18) Use {@link
   *     #setIOExceptionHandler(HttpIOExceptionHandler)} instead.
   */
  @Deprecated
  @Beta
  public boolean getRetryOnExecuteIOException() {
    return retryOnExecuteIOException;
  }

  /**
   * {@link Beta} <br>
   * Sets whether to retry the request if an {@link IOException} is encountered in {@link
   * LowLevelHttpRequest#execute()}.
   *
   * <p>The default value is {@code false}.
   *
   * @since 1.9
   * @deprecated (scheduled to be removed in 1.18) Use {@link
   *     #setIOExceptionHandler(HttpIOExceptionHandler)} instead.
   */
  @Deprecated
  @Beta
  public HttpRequest setRetryOnExecuteIOException(boolean retryOnExecuteIOException) {
    this.retryOnExecuteIOException = retryOnExecuteIOException;
    return this;
  }

  /**
   * Returns whether to not add the suffix {@link #USER_AGENT_SUFFIX} to the User-Agent header.
   *
   * @since 1.11
   */
  public boolean getSuppressUserAgentSuffix() {
    return suppressUserAgentSuffix;
  }

  /**
   * Sets whether to not add the suffix {@link #USER_AGENT_SUFFIX} to the User-Agent header.
   *
   * <p>The default value is {@code false}.
   *
   * @since 1.11
   */
  public HttpRequest setSuppressUserAgentSuffix(boolean suppressUserAgentSuffix) {
    this.suppressUserAgentSuffix = suppressUserAgentSuffix;
    return this;
  }

  /**
   * Returns whether {@link HttpResponse#getContent()} should return raw input stream for this
   * request.
   *
   * @since 1.29
   */
  public boolean getResponseReturnRawInputStream() {
    return responseReturnRawInputStream;
  }

  /**
   * Sets whether {@link HttpResponse#getContent()} should return raw input stream for this request.
   *
   * <p>The default value is {@code false}.
   *
   * @since 1.29
   */
  public HttpRequest setResponseReturnRawInputStream(boolean responseReturnRawInputStream) {
    this.responseReturnRawInputStream = responseReturnRawInputStream;
    return this;
  }

  /**
   * Execute the HTTP request and returns the HTTP response.
   *
   * <p>Note that regardless of the returned status code, the HTTP response content has not been
   * parsed yet, and must be parsed by the calling code.
   *
   * <p>Note that when calling to this method twice or more, the state of this HTTP request object
   * isn't cleared, so the request will continue where it was left. For example, the state of the
   * {@link HttpUnsuccessfulResponseHandler} attached to this HTTP request will remain the same as
   * it was left after last execute.
   *
   * <p>Almost all details of the request and response are logged if {@link Level#CONFIG} is
   * loggable. The only exception is the value of the {@code Authorization} header which is only
   * logged if {@link Level#ALL} is loggable.
   *
   * <p>Callers should call {@link HttpResponse#disconnect} when the returned HTTP response object
   * is no longer needed. However, {@link HttpResponse#disconnect} does not have to be called if the
   * response stream is properly closed. Example usage:
   *
   * <pre>
   * HttpResponse response = request.execute();
   * try {
   * // process the HTTP response object
   * } finally {
   * response.disconnect();
   * }
   * </pre>
   *
   * @return HTTP response for an HTTP success response (or HTTP error response if {@link
   *     #getThrowExceptionOnExecuteError()} is {@code false})
   * @throws HttpResponseException for an HTTP error response (only if {@link
   *     #getThrowExceptionOnExecuteError()} is {@code true})
   * @see HttpResponse#isSuccessStatusCode()
   */
  @SuppressWarnings("deprecation")
  public HttpResponse execute() throws IOException {
    boolean retryRequest = false;
    Preconditions.checkArgument(numRetries >= 0);
    int retriesRemaining = numRetries;
    if (backOffPolicy != null) {
      // Reset the BackOffPolicy at the start of each execute.
      backOffPolicy.reset();
    }
    HttpResponse response = null;
    IOException executeException;

    Preconditions.checkNotNull(requestMethod);
    Preconditions.checkNotNull(url);

    Span span =
        tracer
            .spanBuilder(OpenCensusUtils.SPAN_NAME_HTTP_REQUEST_EXECUTE)
            .setRecordEvents(OpenCensusUtils.isRecordEvent())
            .startSpan();
    do {
      span.addAnnotation("retry #" + (numRetries - retriesRemaining));
      // Cleanup any unneeded response from a previous iteration
      if (response != null) {
        response.ignore();
      }

      response = null;
      executeException = null;

      // run the interceptor
      if (executeInterceptor != null) {
        executeInterceptor.intercept(this);
      }
      // build low-level HTTP request
      String urlString = url.build();
      addSpanAttribute(span, HttpTraceAttributeConstants.HTTP_METHOD, requestMethod);
      addSpanAttribute(span, HttpTraceAttributeConstants.HTTP_HOST, url.getHost());
      addSpanAttribute(span, HttpTraceAttributeConstants.HTTP_PATH, url.getRawPath());
      addSpanAttribute(span, HttpTraceAttributeConstants.HTTP_URL, urlString);

      LowLevelHttpRequest lowLevelHttpRequest = transport.buildRequest(requestMethod, urlString);
      Logger logger = HttpTransport.LOGGER;
      boolean loggable = loggingEnabled && logger.isLoggable(Level.CONFIG);
      StringBuilder logbuf = null;
      StringBuilder curlbuf = null;
      // log method and URL
      if (loggable) {
        logbuf = new StringBuilder();
        logbuf.append("-------------- REQUEST  --------------").append(StringUtils.LINE_SEPARATOR);
        logbuf
            .append(requestMethod)
            .append(' ')
            .append(urlString)
            .append(StringUtils.LINE_SEPARATOR);

        // setup curl logging
        if (curlLoggingEnabled) {
          curlbuf = new StringBuilder("curl -v --compressed");
          if (!requestMethod.equals(HttpMethods.GET)) {
            curlbuf.append(" -X ").append(requestMethod);
          }
        }
      }
      // add to user agent
      String originalUserAgent = headers.getUserAgent();
      if (!suppressUserAgentSuffix) {
        if (originalUserAgent == null) {
          headers.setUserAgent(USER_AGENT_SUFFIX);
          addSpanAttribute(span, HttpTraceAttributeConstants.HTTP_USER_AGENT, USER_AGENT_SUFFIX);
        } else {
          String newUserAgent = originalUserAgent + " " + USER_AGENT_SUFFIX;
          headers.setUserAgent(newUserAgent);
          addSpanAttribute(span, HttpTraceAttributeConstants.HTTP_USER_AGENT, newUserAgent);
        }
      }
      OpenCensusUtils.propagateTracingContext(span, headers);

      // headers
      HttpHeaders.serializeHeaders(headers, logbuf, curlbuf, logger, lowLevelHttpRequest);
      if (!suppressUserAgentSuffix) {
        // set the original user agent back so that retries do not keep appending to it
        headers.setUserAgent(originalUserAgent);
      }

      // content
      StreamingContent streamingContent = content;
      final boolean contentRetrySupported = streamingContent == null || content.retrySupported();
      if (streamingContent != null) {
        final String contentEncoding;
        long contentLength = -1;
        final String contentType = content.getType();
        // log content
        if (loggable) {
          streamingContent =
              new LoggingStreamingContent(
                  streamingContent, HttpTransport.LOGGER, Level.CONFIG, contentLoggingLimit);
        }
        // encoding
        if (encoding == null) {
          contentEncoding = null;
          contentLength = content.getLength();
        } else {
          contentEncoding = encoding.getName();
          streamingContent = new HttpEncodingStreamingContent(streamingContent, encoding);
        }
        // append content headers to log buffer
        if (loggable) {
          if (contentType != null) {
            String header = "Content-Type: " + contentType;
            logbuf.append(header).append(StringUtils.LINE_SEPARATOR);
            if (curlbuf != null) {
              curlbuf.append(" -H '" + header + "'");
            }
          }
          if (contentEncoding != null) {
            String header = "Content-Encoding: " + contentEncoding;
            logbuf.append(header).append(StringUtils.LINE_SEPARATOR);
            if (curlbuf != null) {
              curlbuf.append(" -H '" + header + "'");
            }
          }
          if (contentLength >= 0) {
            String header = "Content-Length: " + contentLength;
            logbuf.append(header).append(StringUtils.LINE_SEPARATOR);
            // do not log @ curl as the user will most likely manipulate the content
          }
        }
        if (curlbuf != null) {
          curlbuf.append(" -d '@-'");
        }
        // send content information to low-level HTTP request
        lowLevelHttpRequest.setContentType(contentType);
        lowLevelHttpRequest.setContentEncoding(contentEncoding);
        lowLevelHttpRequest.setContentLength(contentLength);
        lowLevelHttpRequest.setStreamingContent(streamingContent);
      }
      // log from buffer
      if (loggable) {
        logger.config(logbuf.toString());
        if (curlbuf != null) {
          curlbuf.append(" -- '");
          curlbuf.append(urlString.replaceAll("\'", "'\"'\"'"));
          curlbuf.append("'");
          if (streamingContent != null) {
            curlbuf.append(" << $$$");
          }
          logger.config(curlbuf.toString());
        }
      }

      // We need to make sure our content type can support retry
      // null content is inherently able to be retried
      retryRequest = contentRetrySupported && retriesRemaining > 0;

      // execute
      lowLevelHttpRequest.setTimeout(connectTimeout, readTimeout);
      lowLevelHttpRequest.setWriteTimeout(writeTimeout);

      // switch tracing scope to current span
      @SuppressWarnings("MustBeClosedChecker")
      Scope ws = tracer.withSpan(span);
      OpenCensusUtils.recordSentMessageEvent(span, lowLevelHttpRequest.getContentLength());
      try {
        LowLevelHttpResponse lowLevelHttpResponse = lowLevelHttpRequest.execute();
        if (lowLevelHttpResponse != null) {
          OpenCensusUtils.recordReceivedMessageEvent(span, lowLevelHttpResponse.getContentLength());
        }
        // Flag used to indicate if an exception is thrown before the response is constructed.
        boolean responseConstructed = false;
        try {
          response = new HttpResponse(this, lowLevelHttpResponse);
          responseConstructed = true;
        } finally {
          if (!responseConstructed) {
            InputStream lowLevelContent = lowLevelHttpResponse.getContent();
            if (lowLevelContent != null) {
              lowLevelContent.close();
            }
          }
        }
      } catch (IOException e) {
        if (!retryOnExecuteIOException
            && (ioExceptionHandler == null
                || !ioExceptionHandler.handleIOException(this, retryRequest))) {
          // static analysis shows response is always null here
          span.end(OpenCensusUtils.getEndSpanOptions(null));
          throw e;
        }
        // Save the exception in case the retries do not work and we need to re-throw it later.
        executeException = e;
        if (loggable) {
          logger.log(Level.WARNING, "exception thrown while executing request", e);
        }
      } finally {
        ws.close();
      }

      // Flag used to indicate if an exception is thrown before the response has completed
      // processing.
      boolean responseProcessed = false;
      try {
        if (response != null && !response.isSuccessStatusCode()) {
          boolean errorHandled = false;
          if (unsuccessfulResponseHandler != null) {
            // Even if we don't have the potential to retry, we might want to run the
            // handler to fix conditions (like expired tokens) that might cause us
            // trouble on our next request
            errorHandled = unsuccessfulResponseHandler.handleResponse(this, response, retryRequest);
          }
          if (!errorHandled) {
            if (handleRedirect(response.getStatusCode(), response.getHeaders())) {
              // The unsuccessful request's error could not be handled and it is a redirect request.
              errorHandled = true;
            } else if (retryRequest
                && backOffPolicy != null
                && backOffPolicy.isBackOffRequired(response.getStatusCode())) {
              // The unsuccessful request's error could not be handled and should be backed off
              // before retrying
              long backOffTime = backOffPolicy.getNextBackOffMillis();
              if (backOffTime != BackOffPolicy.STOP) {
                try {
                  sleeper.sleep(backOffTime);
                } catch (InterruptedException exception) {
                  // ignore
                }
                errorHandled = true;
              }
            }
          }
          // A retry is required if the error was successfully handled or if it is a redirect
          // request or if the back off policy determined a retry is necessary.
          retryRequest &= errorHandled;
          // need to close the response stream before retrying a request
          if (retryRequest) {
            response.ignore();
          }
        } else {
          // Retry is not required for a successful status code unless the response is null.
          retryRequest &= (response == null);
        }
        // Once there are no more retries remaining, this will be -1
        // Count redirects as retries, we want a finite limit of redirects.
        retriesRemaining--;

        responseProcessed = true;
      } finally {
        if (response != null && !responseProcessed) {
          response.disconnect();
        }
      }
    } while (retryRequest);
    span.end(OpenCensusUtils.getEndSpanOptions(response == null ? null : response.getStatusCode()));

    if (response == null) {
      // Retries did not help resolve the execute exception, re-throw it.
      throw executeException;
    }
    // response interceptor
    if (responseInterceptor != null) {
      responseInterceptor.interceptResponse(response);
    }
    // throw an exception if unsuccessful response
    if (throwExceptionOnExecuteError && !response.isSuccessStatusCode()) {
      try {
        throw new HttpResponseException(response);
      } finally {
        response.disconnect();
      }
    }
    return response;
  }

  /**
   * {@link Beta} <br>
   * Executes this request asynchronously in a single separate thread using the supplied executor.
   *
   * @param executor executor to run the asynchronous request
   * @return future for accessing the HTTP response
   * @since 1.13
   */
  @Beta
  public Future<HttpResponse> executeAsync(Executor executor) {
    FutureTask<HttpResponse> future =
        new FutureTask<HttpResponse>(
            new Callable<HttpResponse>() {

              public HttpResponse call() throws Exception {
                return execute();
              }
            });
    executor.execute(future);
    return future;
  }

  /**
   * {@link Beta} <br>
   * Executes this request asynchronously using {@link #executeAsync(Executor)} in a single separate
   * thread using {@link Executors#newFixedThreadPool(int)}.
   *
   * @return A future for accessing the results of the asynchronous request.
   * @since 1.13
   */
  @Beta
  public Future<HttpResponse> executeAsync() {
    return executeAsync(
        Executors.newFixedThreadPool(1, new ThreadFactoryBuilder().setDaemon(true).build()));
  }

  /**
   * Sets up this request object to handle the necessary redirect if redirects are turned on, it is
   * a redirect status code and the header has a location.
   *
   * <p>When the status code is {@code 303} the method on the request is changed to a GET as per the
   * RFC2616 specification. On a redirect, it also removes the {@code "Authorization"} and all
   * {@code "If-*"} request headers.
   *
   * <p>Upgrade warning: When handling a status code of 303, {@link #handleRedirect(int,
   * HttpHeaders)} now correctly removes any content from the body of the new request, as GET
   * requests should not have content. It did not do this in prior version 1.16.
   *
   * @return whether the redirect was successful
   * @since 1.11
   */
  public boolean handleRedirect(int statusCode, HttpHeaders responseHeaders) {
    String redirectLocation = responseHeaders.getLocation();
    if (getFollowRedirects()
        && HttpStatusCodes.isRedirect(statusCode)
        && redirectLocation != null) {
      // resolve the redirect location relative to the current location
      setUrl(new GenericUrl(url.toURL(redirectLocation), useRawRedirectUrls));
      // on 303 change method to GET
      if (statusCode == HttpStatusCodes.STATUS_CODE_SEE_OTHER) {
        setRequestMethod(HttpMethods.GET);
        // GET requests do not support non-zero content length
        setContent(null);
      }
      // remove Authorization and If-* headers
      headers.setAuthorization((String) null);
      headers.setIfMatch((String) null);
      headers.setIfNoneMatch((String) null);
      headers.setIfModifiedSince((String) null);
      headers.setIfUnmodifiedSince((String) null);
      headers.setIfRange((String) null);
      return true;
    }
    return false;
  }

  /**
   * Returns the sleeper.
   *
   * @since 1.15
   */
  public Sleeper getSleeper() {
    return sleeper;
  }

  /**
   * Sets the sleeper. The default value is {@link Sleeper#DEFAULT}.
   *
   * @since 1.15
   */
  public HttpRequest setSleeper(Sleeper sleeper) {
    this.sleeper = Preconditions.checkNotNull(sleeper);
    return this;
  }

  private static void addSpanAttribute(Span span, String key, String value) {
    if (value != null) {
      span.putAttribute(key, AttributeValue.stringAttributeValue(value));
    }
  }

  private static String getVersion() {
<<<<<<< HEAD
    String version = HttpRequest.class.getPackage().getImplementationVersion();
    // in a non-packaged environment (local), there's no implementation version to read
    if (version == null) {
      // fall back to reading from a properties file - note this value is expected to be cached
      try (InputStream inputStream =
          HttpRequest.class.getResourceAsStream("/google-http-client.properties")) {
        if (inputStream != null) {
          Properties properties = new Properties();
          properties.load(inputStream);
          version = properties.getProperty("google-http-client.version");
        }
      } catch (IOException e) {
        // ignore
=======
    // attempt to read the library's version from a properties file generated during the build
    // this value should be read and cached for later use
    String version = "unknown-version";
    try (InputStream inputStream = HttpRequest.class.getResourceAsStream("/google-http-client.properties")) {
      if (inputStream != null) {
        final Properties properties = new Properties();
        properties.load(inputStream);
        version = properties.getProperty("google-http-client.version");
>>>>>>> 853ab4ba
      }
    } catch (IOException e) {
      // ignore
    }
    return version;
  }
}<|MERGE_RESOLUTION|>--- conflicted
+++ resolved
@@ -1220,21 +1220,6 @@
   }
 
   private static String getVersion() {
-<<<<<<< HEAD
-    String version = HttpRequest.class.getPackage().getImplementationVersion();
-    // in a non-packaged environment (local), there's no implementation version to read
-    if (version == null) {
-      // fall back to reading from a properties file - note this value is expected to be cached
-      try (InputStream inputStream =
-          HttpRequest.class.getResourceAsStream("/google-http-client.properties")) {
-        if (inputStream != null) {
-          Properties properties = new Properties();
-          properties.load(inputStream);
-          version = properties.getProperty("google-http-client.version");
-        }
-      } catch (IOException e) {
-        // ignore
-=======
     // attempt to read the library's version from a properties file generated during the build
     // this value should be read and cached for later use
     String version = "unknown-version";
@@ -1243,7 +1228,6 @@
         final Properties properties = new Properties();
         properties.load(inputStream);
         version = properties.getProperty("google-http-client.version");
->>>>>>> 853ab4ba
       }
     } catch (IOException e) {
       // ignore
