/*
 * Copyright (c) 2010 Google Inc.
 *
 * Licensed under the Apache License, Version 2.0 (the "License"); you may not use this file except
 * in compliance with the License. You may obtain a copy of the License at
 *
 * http://www.apache.org/licenses/LICENSE-2.0
 *
 * Unless required by applicable law or agreed to in writing, software distributed under the License
 * is distributed on an "AS IS" BASIS, WITHOUT WARRANTIES OR CONDITIONS OF ANY KIND, either express
 * or implied. See the License for the specific language governing permissions and limitations under
 * the License.
 */

package com.google.api.client.http;

import com.google.api.client.util.Charsets;
import com.google.api.client.util.IOUtils;
import com.google.api.client.util.LoggingInputStream;
import com.google.api.client.util.Preconditions;
import com.google.api.client.util.StringUtils;
import java.io.ByteArrayOutputStream;
import java.io.EOFException;
import java.io.IOException;
import java.io.InputStream;
import java.io.OutputStream;
import java.lang.reflect.Type;
import java.nio.charset.Charset;
import java.util.logging.Level;
import java.util.logging.Logger;
import java.util.zip.GZIPInputStream;

/**
 * HTTP response.
 *
 * <p>Callers should call {@link #disconnect} when the HTTP response object is no longer needed.
 * However, {@link #disconnect} does not have to be called if the response stream is properly
 * closed. Example usage:
 *
 * <pre>
 * HttpResponse response = request.execute();
 * try {
 * // process the HTTP response object
 * } finally {
 * response.disconnect();
 * }
 * </pre>
 *
 * <p>Implementation is not thread-safe.
 *
 * @since 1.0
 * @author Yaniv Inbar
 */
public final class HttpResponse {

  /** HTTP response content or {@code null} before {@link #getContent()}. */
  private InputStream content;

  /** Content encoding or {@code null}. */
  private final String contentEncoding;

  /** Content type or {@code null} for none. */
  private final String contentType;

  /** Parsed content-type/media type or {@code null} if content-type is null. */
  private final HttpMediaType mediaType;

  /** Low-level HTTP response. */
  LowLevelHttpResponse response;

  /** Status code. */
  private final int statusCode;

  /** Status message or {@code null}. */
  private final String statusMessage;

  /** HTTP request. */
  private final HttpRequest request;

  /** Whether {@link #getContent()} should return raw input stream. */
  private final boolean returnRawInputStream;

  /** Content encoding for GZip */
  private static final String CONTENT_ENCODING_GZIP = "gzip";

  /** Content encoding for GZip HTTP 1.1 */
  private static final String CONTENT_ENCODING_XGZIP = "x-gzip";

  /**
   * Determines the limit to the content size that will be logged during {@link #getContent()}.
   *
   * <p>Content will only be logged if {@link #isLoggingEnabled} is {@code true}.
   *
   * <p>If the content size is greater than this limit then it will not be logged.
   *
   * <p>Can be set to {@code 0} to disable content logging. This is useful for example if content
   * has sensitive data such as authentication information.
   *
   * <p>Defaults to {@link HttpRequest#getContentLoggingLimit()}.
   */
  private int contentLoggingLimit;

  /**
   * Determines whether logging should be enabled on this response.
   *
   * <p>Defaults to {@link HttpRequest#isLoggingEnabled()}.
   */
  private boolean loggingEnabled;

  /** Signals whether the content has been read from the input stream. */
  private boolean contentRead;

  HttpResponse(HttpRequest request, LowLevelHttpResponse response) throws IOException {
    this.request = request;
    this.returnRawInputStream = request.getResponseReturnRawInputStream();
    contentLoggingLimit = request.getContentLoggingLimit();
    loggingEnabled = request.isLoggingEnabled();
    this.response = response;
    contentEncoding = response.getContentEncoding();
    int code = response.getStatusCode();
    statusCode = code < 0 ? 0 : code;
    String message = response.getReasonPhrase();
    statusMessage = message;
    Logger logger = HttpTransport.LOGGER;
    boolean loggable = loggingEnabled && logger.isLoggable(Level.CONFIG);
    StringBuilder logbuf = null;
    if (loggable) {
      logbuf = new StringBuilder();
      logbuf.append("-------------- RESPONSE --------------").append(StringUtils.LINE_SEPARATOR);
      String statusLine = response.getStatusLine();
      if (statusLine != null) {
        logbuf.append(statusLine);
      } else {
        logbuf.append(statusCode);
        if (message != null) {
          logbuf.append(' ').append(message);
        }
      }
      logbuf.append(StringUtils.LINE_SEPARATOR);
    }

    // headers
    request.getResponseHeaders().fromHttpResponse(response, loggable ? logbuf : null);

    // Retrieve the content-type directly from the headers as response.getContentType() is outdated
    // and e.g. not set by BatchUnparsedResponse.FakeLowLevelHttpResponse
    String contentType = response.getContentType();
    if (contentType == null) {
      contentType = request.getResponseHeaders().getContentType();
    }
    this.contentType = contentType;
    mediaType = contentType == null ? null : new HttpMediaType(contentType);

    // log from buffer
    if (loggable) {
      logger.config(logbuf.toString());
    }
  }

  /**
   * Returns the limit to the content size that will be logged during {@link #getContent()}.
   *
   * <p>Content will only be logged if {@link #isLoggingEnabled} is {@code true}.
   *
   * <p>If the content size is greater than this limit then it will not be logged.
   *
   * <p>Can be set to {@code 0} to disable content logging. This is useful for example if content
   * has sensitive data such as authentication information.
   *
   * <p>Defaults to {@link HttpRequest#getContentLoggingLimit()}.
   *
   * @since 1.7
   */
  public int getContentLoggingLimit() {
    return contentLoggingLimit;
  }

  /**
   * Set the limit to the content size that will be logged during {@link #getContent()}.
   *
   * <p>Content will only be logged if {@link #isLoggingEnabled} is {@code true}.
   *
   * <p>If the content size is greater than this limit then it will not be logged.
   *
   * <p>Can be set to {@code 0} to disable content logging. This is useful for example if content
   * has sensitive data such as authentication information.
   *
   * <p>Defaults to {@link HttpRequest#getContentLoggingLimit()}.
   *
   * @since 1.7
   */
  public HttpResponse setContentLoggingLimit(int contentLoggingLimit) {
    Preconditions.checkArgument(
        contentLoggingLimit >= 0, "The content logging limit must be non-negative.");
    this.contentLoggingLimit = contentLoggingLimit;
    return this;
  }

  /**
   * Returns whether logging should be enabled on this response.
   *
   * <p>Defaults to {@link HttpRequest#isLoggingEnabled()}.
   *
   * @since 1.9
   */
  public boolean isLoggingEnabled() {
    return loggingEnabled;
  }

  /**
   * Sets whether logging should be enabled on this response.
   *
   * <p>Defaults to {@link HttpRequest#isLoggingEnabled()}.
   *
   * @since 1.9
   */
  public HttpResponse setLoggingEnabled(boolean loggingEnabled) {
    this.loggingEnabled = loggingEnabled;
    return this;
  }

  /**
   * Returns the content encoding or {@code null} for none.
   *
   * @since 1.5
   */
  public String getContentEncoding() {
    return contentEncoding;
  }

  /**
   * Returns the content type or {@code null} for none.
   *
   * @since 1.5
   */
  public String getContentType() {
    return contentType;
  }

  /**
   * Returns the parsed Content-Type in form of a {@link HttpMediaType} or {@code null} if no
   * content-type was set.
   *
   * @since 1.10
   */
  public HttpMediaType getMediaType() {
    return mediaType;
  }

  /**
   * Returns the HTTP response headers.
   *
   * @since 1.5
   */
  public HttpHeaders getHeaders() {
    return request.getResponseHeaders();
  }

  /**
   * Returns whether received a successful HTTP status code {@code >= 200 && < 300} (see {@link
   * #getStatusCode()}).
   *
   * @since 1.5
   */
  public boolean isSuccessStatusCode() {
    return HttpStatusCodes.isSuccess(statusCode);
  }

  /**
   * Returns the HTTP status code or {@code 0} for none.
   *
   * @since 1.5
   */
  public int getStatusCode() {
    return statusCode;
  }

  /**
   * Returns the HTTP status message or {@code null} for none.
   *
   * @since 1.5
   */
  public String getStatusMessage() {
    return statusMessage;
  }

  /**
   * Returns the HTTP transport.
   *
   * @since 1.5
   */
  public HttpTransport getTransport() {
    return request.getTransport();
  }

  /**
   * Returns the HTTP request.
   *
   * @since 1.5
   */
  public HttpRequest getRequest() {
    return request;
  }

  /**
   * Returns the content of the HTTP response.
   *
   * <p>The result is cached, so subsequent calls will be fast.
   *
   * <p>Callers should call {@link InputStream#close} after the returned {@link InputStream} is no
   * longer needed. Example usage:
   *
   * <pre>
   * InputStream is = response.getContent();
   * try {
   * // Process the input stream..
   * } finally {
   * is.close();
   * }
   * </pre>
   *
   * <p>{@link HttpResponse#disconnect} does not have to be called if the content is closed.
   *
   * @return input stream content of the HTTP response or {@code null} for none
   * @throws IOException I/O exception
   */
  public InputStream getContent() throws IOException {
    if (!contentRead) {
      InputStream lowLevelResponseContent = this.response.getContent();
      if (lowLevelResponseContent != null) {
        // Flag used to indicate if an exception is thrown before the content is successfully
        // processed.
        boolean contentProcessed = false;
        try {
          // gzip encoding (wrap content with GZipInputStream)
          String contentEncoding = this.contentEncoding;
          if (!returnRawInputStream
              && contentEncoding != null
<<<<<<< HEAD
              && (CONTENT_ENCODING_GZIP.equalsIgnoreCase(contentEncoding.trim())
                  || CONTENT_ENCODING_XGZIP.equalsIgnoreCase(contentEncoding.trim()))) {
            lowLevelResponseContent = new GZIPInputStream(lowLevelResponseContent);
=======
              && contentEncoding.contains("gzip")) {
            lowLevelResponseContent =
                new ConsumingInputStream(new GZIPInputStream(lowLevelResponseContent));
>>>>>>> 087a4283
          }
          // logging (wrap content with LoggingInputStream)
          Logger logger = HttpTransport.LOGGER;
          if (loggingEnabled && logger.isLoggable(Level.CONFIG)) {
            lowLevelResponseContent =
                new LoggingInputStream(
                    lowLevelResponseContent, logger, Level.CONFIG, contentLoggingLimit);
          }
          content = lowLevelResponseContent;
          contentProcessed = true;
        } catch (EOFException e) {
          // this may happen for example on a HEAD request since there no actual response data read
          // in GZIPInputStream
        } finally {
          if (!contentProcessed) {
            lowLevelResponseContent.close();
          }
        }
      }
      contentRead = true;
    }
    return content;
  }

  /**
   * Writes the content of the HTTP response into the given destination output stream.
   *
   * <p>Sample usage:
   *
   * <pre>
   * HttpRequest request = requestFactory.buildGetRequest(
   * new GenericUrl("https://www.google.com/images/srpr/logo3w.png"));
   * OutputStream outputStream = new FileOutputStream(new File("/tmp/logo3w.png"));
   * try {
   * HttpResponse response = request.execute();
   * response.download(outputStream);
   * } finally {
   * outputStream.close();
   * }
   * </pre>
   *
   * <p>This method closes the content of the HTTP response from {@link #getContent()}.
   *
   * <p>This method does not close the given output stream.
   *
   * @param outputStream destination output stream
   * @throws IOException I/O exception
   * @since 1.9
   */
  public void download(OutputStream outputStream) throws IOException {
    InputStream inputStream = getContent();
    IOUtils.copy(inputStream, outputStream);
  }

  /** Closes the content of the HTTP response from {@link #getContent()}, ignoring any content. */
  public void ignore() throws IOException {
    InputStream content = getContent();
    if (content != null) {
      content.close();
    }
  }

  /**
   * Close the HTTP response content using {@link #ignore}, and disconnect using {@link
   * LowLevelHttpResponse#disconnect()}.
   *
   * @since 1.4
   */
  public void disconnect() throws IOException {
    ignore();
    response.disconnect();
  }

  /**
   * Parses the content of the HTTP response from {@link #getContent()} and reads it into a data
   * class of key/value pairs using the parser returned by {@link HttpRequest#getParser()}.
   *
   * <p><b>Reference:</b> http://tools.ietf.org/html/rfc2616#section-4.3
   *
   * @return parsed data class or {@code null} for no content
   */
  public <T> T parseAs(Class<T> dataClass) throws IOException {
    if (!hasMessageBody()) {
      return null;
    }
    return request.getParser().parseAndClose(getContent(), getContentCharset(), dataClass);
  }

  /**
   * Returns whether this response contains a message body as specified in {@href
   * http://tools.ietf.org/html/rfc2616#section-4.3}, calling {@link #ignore()} if {@code false}.
   */
  private boolean hasMessageBody() throws IOException {
    int statusCode = getStatusCode();
    if (getRequest().getRequestMethod().equals(HttpMethods.HEAD)
        || statusCode / 100 == 1
        || statusCode == HttpStatusCodes.STATUS_CODE_NO_CONTENT
        || statusCode == HttpStatusCodes.STATUS_CODE_NOT_MODIFIED) {
      ignore();
      return false;
    }
    return true;
  }

  /**
   * Parses the content of the HTTP response from {@link #getContent()} and reads it into a data
   * type of key/value pairs using the parser returned by {@link HttpRequest#getParser()}.
   *
   * @return parsed data type instance or {@code null} for no content
   * @since 1.10
   */
  public Object parseAs(Type dataType) throws IOException {
    if (!hasMessageBody()) {
      return null;
    }
    return request.getParser().parseAndClose(getContent(), getContentCharset(), dataType);
  }

  /**
   * Parses the content of the HTTP response from {@link #getContent()} and reads it into a string.
   *
   * <p>Since this method returns {@code ""} for no content, a simpler check for no content is to
   * check if {@link #getContent()} is {@code null}.
   *
   * <p>All content is read from the input content stream rather than being limited by the
   * Content-Length. For the character set, it follows the specification by parsing the "charset"
   * parameter of the Content-Type header or by default {@code "ISO-8859-1"} if the parameter is
   * missing.
   *
   * @return parsed string or {@code ""} for no content
   * @throws IOException I/O exception
   */
  public String parseAsString() throws IOException {
    InputStream content = getContent();
    if (content == null) {
      return "";
    }
    ByteArrayOutputStream out = new ByteArrayOutputStream();
    IOUtils.copy(content, out);
    return out.toString(getContentCharset().name());
  }

  /**
   * Returns the {@link Charset} specified in the Content-Type of this response or the {@code
   * "ISO-8859-1"} charset as a default.
   *
   * @since 1.10
   */
  public Charset getContentCharset() {
    return mediaType == null || mediaType.getCharsetParameter() == null
        ? Charsets.ISO_8859_1
        : mediaType.getCharsetParameter();
  }
}<|MERGE_RESOLUTION|>--- conflicted
+++ resolved
@@ -336,15 +336,10 @@
           String contentEncoding = this.contentEncoding;
           if (!returnRawInputStream
               && contentEncoding != null
-<<<<<<< HEAD
-              && (CONTENT_ENCODING_GZIP.equalsIgnoreCase(contentEncoding.trim())
-                  || CONTENT_ENCODING_XGZIP.equalsIgnoreCase(contentEncoding.trim()))) {
-            lowLevelResponseContent = new GZIPInputStream(lowLevelResponseContent);
-=======
-              && contentEncoding.contains("gzip")) {
+                  && (CONTENT_ENCODING_GZIP.equalsIgnoreCase(contentEncoding.trim())
+                      || CONTENT_ENCODING_XGZIP.equalsIgnoreCase(contentEncoding.trim()))) {
             lowLevelResponseContent =
                 new ConsumingInputStream(new GZIPInputStream(lowLevelResponseContent));
->>>>>>> 087a4283
           }
           // logging (wrap content with LoggingInputStream)
           Logger logger = HttpTransport.LOGGER;
