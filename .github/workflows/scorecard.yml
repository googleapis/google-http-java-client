# This workflow uses actions that are not certified by GitHub. They are provided
# by a third-party and are governed by separate terms of service, privacy
# policy, and support documentation.

name: Scorecard supply-chain security
on:
  # For Branch-Protection check. Only the default branch is supported. See
  # https://github.com/ossf/scorecard/blob/main/docs/checks.md#branch-protection
  branch_protection_rule:
  # To guarantee Maintained check is occasionally updated. See
  # https://github.com/ossf/scorecard/blob/main/docs/checks.md#maintained
  schedule:
    - cron: '15 0 * * 4'
  push:
    branches: [ "main" ]

# Declare default permissions as read only.
permissions: read-all

jobs:
  analysis:
    name: Scorecard analysis
    runs-on: ubuntu-latest
    permissions:
      # Needed to upload the results to code-scanning dashboard.
      security-events: write
      # Needed to publish results and get a badge (see publish_results below).
      id-token: write
      # Uncomment the permissions below if installing in a private repository.
      # contents: read
      # actions: read

    steps:
      - name: "Checkout code"
<<<<<<< HEAD
        uses: actions/checkout@f43a0e5ff2bd294095638e18286ca9a3d1956744 # v3.6.0
=======
        uses: actions/checkout@692973e3d937129bcbf40652eb9f2f61becf3332 # v4.1.7
>>>>>>> 6e19c5ca
        with:
          persist-credentials: false

      - name: "Run analysis"
        uses: ossf/scorecard-action@62b2cac7ed8198b15735ed49ab1e5cf35480ba46 # v2.4.0
        with:
          results_file: results.sarif
          results_format: sarif
          # (Optional) "write" PAT token. Uncomment the `repo_token` line below if:
          # - you want to enable the Branch-Protection check on a *public* repository, or
          # - you are installing Scorecard on a *private* repository
          # To create the PAT, follow the steps in https://github.com/ossf/scorecard-action#authentication-with-pat.
          # repo_token: ${{ secrets.SCORECARD_TOKEN }}

          # Public repositories:
          #   - Publish results to OpenSSF REST API for easy access by consumers
          #   - Allows the repository to include the Scorecard badge.
          #   - See https://github.com/ossf/scorecard-action#publishing-results.
          # For private repositories:
          #   - `publish_results` will always be set to `false`, regardless
          #     of the value entered here.
          publish_results: true

      # Upload the results as artifacts (optional). Commenting out will disable uploads of run results in SARIF
      # format to the repository Actions tab.
      - name: "Upload artifact"
        uses: actions/upload-artifact@834a144ee995460fba8ed112a2fc961b36a5ec5a # v4.3.6
        with:
          name: SARIF file
          path: results.sarif
          retention-days: 5

      # Upload the results to GitHub's code scanning dashboard.
      - name: "Upload to code-scanning"
        uses: github/codeql-action/upload-sarif@883d8588e56d1753a8a58c1c86e88976f0c23449 # v3.26.3
        with:
          sarif_file: results.sarif<|MERGE_RESOLUTION|>--- conflicted
+++ resolved
@@ -32,11 +32,7 @@
 
     steps:
       - name: "Checkout code"
-<<<<<<< HEAD
-        uses: actions/checkout@f43a0e5ff2bd294095638e18286ca9a3d1956744 # v3.6.0
-=======
         uses: actions/checkout@692973e3d937129bcbf40652eb9f2f61becf3332 # v4.1.7
->>>>>>> 6e19c5ca
         with:
           persist-credentials: false
 
